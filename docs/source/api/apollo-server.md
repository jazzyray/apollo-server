--- conflicted
+++ resolved
@@ -140,11 +140,7 @@
 
 * `engine`: <`EngineReportingOptions`> | boolean
 
-<<<<<<< HEAD
-  Provided the `APOLLO_KEY` environment variable is set, the Graph Manager reporting agent will be started automatically. The API key can also be provided as the `apiKey` field in an object passed as the `engine` field. See the [EngineReportingOptions](#enginereportingoptions) section for a full description of how to configure the reporting agent, including how to include variable values and HTTP headers. When using the Engine proxy, this option should be set to `false`.
-=======
   If the `APOLLO_KEY` environment variable is set, the Graph Manager reporting agent starts automatically. The API key can also be provided as the `apiKey` field in an object passed as the `engine` field. See [EngineReportingOptions](#enginereportingoptions) for a full description of how to configure the reporting agent, including how to include variable values and HTTP headers.
->>>>>>> 470efde4
 
 * `persistedQueries`: <`Object`> | false
 
@@ -484,7 +480,7 @@
 
    A human-readable name for the variant of a schema (i.e. staging, EU). Setting this value will cause metrics to be segmented in the Apollo Graph Manager UI. Additionally schema validation with a graph variant will only check metrics associated with the same string.
 
-* `traceReporting`: Boolean | async (GraphQLRequestContextDidResolveOperation) => Boolean
+* `instrumentOperation`: Boolean | async (GraphQLRequestContextDidResolveOperation) => Boolean
 
     If this option returns `true`, tracing and instrumentation will be enabled for a
     given request. If it is `false`, the request will not be instrumented, and a trace will not
