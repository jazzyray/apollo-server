--- conflicted
+++ resolved
@@ -6,14 +6,11 @@
 
 > The changes noted within this `vNEXT` section have not been released yet.  New PRs and commits which introduce changes should include an entry in this `vNEXT` section as part of their development.  When a release is being prepared, a new header will be (manually) created below and the the appropriate changes within that release will be moved into the new section.
 
+- `apollo-engine-reporting`: Fix regression introduced by [#3614](https://github.com/apollographql/apollo-server/pull/3614) which caused `PersistedQueryNotFoundError`, `PersistedQueryNotSupportedError` and `InvalidGraphQLRequestError` errors to be triggered before the `requestDidStart` handler triggered `treeBuilder`'s `startTiming` method. This fix preserves the existing behavior by special-casing these specific errors.  [PR #3638](https://github.com/apollographql/apollo-server/pull/3638) [Issue #3627](https://github.com/apollographql/apollo-server/issues/3627)
 - `apollo-server-core`: Upgrade TS to 3.7.3 [#3618](https://github.com/apollographql/apollo-server/pull/3618)
 - `apollo-server-cloud-functions`: Transmit CORS headers on `OPTIONS` request. [PR #3557](https://github.com/apollographql/apollo-server/pull/3557)
 - `apollo-server-caching`: De-compose options interface for `KeyValueCache.prototype.set` to accommodate better TSDoc annotations for its properties (e.g. to specify that `ttl` is defined in _seconds_). [PR #3619](https://github.com/apollographql/apollo-server/pull/3619)
-<<<<<<< HEAD
 - `apollo-server-core`, `apollo-server-caching`: Introduce a `ttl` property, specified in seconds, on the options for automated persisted queries (APQ) which applies specific TTL settings to the cache `set`s during APQ registration.  Previously, all APQ cache records were set to 300 seconds.  Additionally, this adds support (to the underlying `apollo-server-caching` mechanisms) for a time-to-live (TTL) value of `null` which, when supported by the cache implementation, skips the assignment of a TTL value altogether.  This allows the cache's controller to determine when eviction happens (e.g. cache forever, and purge least recently used when the cache is full), which may be desireable for network cache stores (e.g. Memcached, Redis). [PR #3623](https://github.com/apollographql/apollo-server/pull/3623)
-=======
-- `apollo-engine-reporting`: Fix regression introduced by [#3614](https://github.com/apollographql/apollo-server/pull/3614) which caused `PersistedQueryNotFoundError`, `PersistedQueryNotSupportedError` and `InvalidGraphQLRequestError` errors to be triggered before the `requestDidStart` handler triggered `treeBuilder`'s `startTiming` method. This fix preserves the existing behavior by special-casing these specific errors.  [PR #3638](https://github.com/apollographql/apollo-server/pull/3638) [Issue #3627](https://github.com/apollographql/apollo-server/issues/3627)
->>>>>>> 44465418
 
 ### v2.9.14
 
